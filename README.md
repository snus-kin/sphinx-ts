# TypeScript Sphinx Extension

A Sphinx extension that provides autodoc-like functionality for TypeScript files
using Tree-sitter for parsing. This extension allows you to automatically
generate documentation for TypeScript classes, interfaces, and variables from
your source code, similar to Python's autodoc.

## Features

- **Automatic Documentation Generation**: Extract documentation from TypeScript source files
- **JSDoc Support**: Parse and render JSDoc comments as reStructuredText
- **Multiple Directives**: Support for `ts:autoclass`, `ts:autointerface`, `ts:autoenum`, and `ts:autodata`
- **Tree-sitter Parsing**: Robust TypeScript parsing using Tree-sitter
- **Sphinx Integration**: Full integration with Sphinx's cross-referencing and indexing systems
- **Type Information**: Display TypeScript type annotations and signatures

## Installation

This project uses uv for package management.

### Install from Source

```bash
git clone https://github.com/yourusername/ts-sphinx.git
cd ts-sphinx
uv sync
```

## Configuration

Add the extension to your Sphinx `conf.py`:

```python
extensions = [
    'sphinx_ts',
    # other extensions...
]

# TypeScript Sphinx configuration
sphinx_ts_src_dirs = ['src', 'lib']  # Directories to scan for TypeScript files
sphinx_ts_exclude_patterns = ['**/*.test.ts', '**/*.spec.ts']  # Files to exclude
sphinx_ts_include_private = False  # Include private members
sphinx_ts_include_inherited = True  # Include inherited members
```

## Usage

### Available Directives

#### `ts:autoclass`

Automatically document a TypeScript class:

```rst
.. ts:autoclass:: MyClass
   :members:
   :undoc-members:
   :show-inheritance:
```

#### `ts:autointerface`

Automatically document a TypeScript interface:

```rst
.. ts:autointerface:: MyInterface
   :members:
   :undoc-members:
```

#### `ts:autoenum`

Automatically document a TypeScript enum:

```rst
.. ts:autoenum:: MyEnum
   :members:
   :undoc-members:
```

#### `ts:autodata`

Automatically document TypeScript variables and constants:

```rst
.. ts:autodata:: myVariable
.. ts:autodata:: MY_CONSTANT
```

### Directive Options

All auto-directives support the following options:

- `:members:` - Include all members
- `:undoc-members:` - Include members without documentation
- `:show-inheritance:` - Show inheritance relationships (classes only)
- `:member-order:` - Order of members (`alphabetical`, `groupwise`, or `bysource`)
- `:exclude-members:` - Comma-separated list of members to exclude
- `:private-members:` - Include private members
- `:special-members:` - Include special members
- `:no-index:` - Don't add to the general index

### Cross-References

The extension provides several roles for cross-referencing:

```rst
:ts:class:`MyClass`
:ts:interface:`MyInterface`
:ts:enum:`MyEnum`
<<<<<<< HEAD
=======
:ts:meth:`MyClass.myMethod`
>>>>>>> c40ac48d
:ts:prop:`MyClass.myProperty`
```

<<<<<<< HEAD
=======
## Example

Given the following TypeScript file (`src/example.ts`):

```typescript
/**
 * A sample class demonstrating the documentation features.
 *
 * @example
 * ```typescript
 * const calc = new Calculator();
 * const result = calc.add(5, 3);
 * console.log(result); // 8
 * ```
 */
export class Calculator {
    /**
     * The current value stored in the calculator.
     */
    public value: number = 0;

    /**
     * Adds two numbers together.
     *
     * @param a The first number
     * @param b The second number
     * @returns The sum of a and b
     * @example
     * ```typescript
     * calc.add(2, 3); // returns 5
     * ```
     */
    public add(a: number, b: number): number {
        return a + b;
    }

    /**
     * Multiplies two numbers.
     *
     * @param a The first number
     * @param b The second number
     * @returns The product of a and b
     */
    public multiply(a: number, b: number): number {
        return a * b;
    }
}

/**
 * Configuration interface for the calculator.
 */
export interface CalculatorConfig {
    /**
     * The precision for decimal calculations.
     */
    precision: number;

    /**
     * Whether to round results.
     */
    roundResults?: boolean;
}

/**
 * Default configuration for the calculator.
 */
export const DEFAULT_CONFIG: CalculatorConfig = {
    precision: 2,
    roundResults: true
};

/**
 * Status levels for calculator operations.
 */
export enum CalculatorStatus {
    /** Operation completed successfully */
    SUCCESS = "success",
    /** Warning during calculation */
    WARNING = "warning", 
    /** Error occurred */
    ERROR = "error"
}
```

You can document it in your RST file:

```rst
Calculator Module
=================

.. ts:autoclass:: Calculator
   :members:
   :undoc-members:

Configuration
-------------

.. ts:autointerface:: CalculatorConfig
   :members:

.. ts:autoenum:: CalculatorStatus
   :members:

.. ts:autodata:: DEFAULT_CONFIG
```

This will generate comprehensive documentation including:

- Class description with examples
- Method signatures with parameter and return type information
- Property documentation
- Interface member documentation
- Variable type and value information

>>>>>>> c40ac48d
## JSDoc Support

The extension supports standard JSDoc tags:

- `@param {type} name description` - Parameter documentation
- `@returns description` or `@return description` - Return value documentation
- `@example` - Code examples
- `@since version` - Version information
- `@deprecated message` - Deprecation notices
- TODO - Custom tags are also preserved

## Advanced Features

### Type Information

The extension automatically extracts and displays:

- Parameter types and default values
- Return types
- Property types
- Generic type parameters
- Union and intersection types

### Inheritance

For classes, the extension shows:

- Base class inheritance
- Implemented interfaces
- Inherited methods and properties

<<<<<<< HEAD
### (TODO) Source Links
=======
### Source Links

Each documented item includes a reference to its source file for easy navigation.

## Development

### Setting up Development Environment

```bash
git clone https://github.com/yourusername/ts-sphinx.git
cd ts-sphinx
pip install -e ".[dev]"
```

### Running Tests

```bash
pytest
```

### Code Formatting

```bash
black src/
isort src/
```

### Type Checking

```bash
mypy src/
```

## Contributing

1. Fork the repository
2. Create a feature branch
3. Make your changes
4. Add tests for new functionality
5. Ensure all tests pass
6. Submit a pull request

## License

This project is licensed under the MIT License - see the LICENSE file for details.

## Changelog

### Version 0.1.0

- Initial release
- Support for `ts:autoclass`, `ts:autointerface`, `ts:autoenum`, and `ts:autodata` directives
- JSDoc comment parsing
- Tree-sitter based TypeScript parsing
- Full Sphinx domain integration
- Cross-referencing support
- Enum documentation with member value display

## Acknowledgments
>>>>>>> c40ac48d

Each documented item includes a reference to its source file for easy navigation.<|MERGE_RESOLUTION|>--- conflicted
+++ resolved
@@ -108,130 +108,10 @@
 :ts:class:`MyClass`
 :ts:interface:`MyInterface`
 :ts:enum:`MyEnum`
-<<<<<<< HEAD
-=======
-:ts:meth:`MyClass.myMethod`
->>>>>>> c40ac48d
 :ts:prop:`MyClass.myProperty`
 ```
 
-<<<<<<< HEAD
-=======
-## Example
 
-Given the following TypeScript file (`src/example.ts`):
-
-```typescript
-/**
- * A sample class demonstrating the documentation features.
- *
- * @example
- * ```typescript
- * const calc = new Calculator();
- * const result = calc.add(5, 3);
- * console.log(result); // 8
- * ```
- */
-export class Calculator {
-    /**
-     * The current value stored in the calculator.
-     */
-    public value: number = 0;
-
-    /**
-     * Adds two numbers together.
-     *
-     * @param a The first number
-     * @param b The second number
-     * @returns The sum of a and b
-     * @example
-     * ```typescript
-     * calc.add(2, 3); // returns 5
-     * ```
-     */
-    public add(a: number, b: number): number {
-        return a + b;
-    }
-
-    /**
-     * Multiplies two numbers.
-     *
-     * @param a The first number
-     * @param b The second number
-     * @returns The product of a and b
-     */
-    public multiply(a: number, b: number): number {
-        return a * b;
-    }
-}
-
-/**
- * Configuration interface for the calculator.
- */
-export interface CalculatorConfig {
-    /**
-     * The precision for decimal calculations.
-     */
-    precision: number;
-
-    /**
-     * Whether to round results.
-     */
-    roundResults?: boolean;
-}
-
-/**
- * Default configuration for the calculator.
- */
-export const DEFAULT_CONFIG: CalculatorConfig = {
-    precision: 2,
-    roundResults: true
-};
-
-/**
- * Status levels for calculator operations.
- */
-export enum CalculatorStatus {
-    /** Operation completed successfully */
-    SUCCESS = "success",
-    /** Warning during calculation */
-    WARNING = "warning", 
-    /** Error occurred */
-    ERROR = "error"
-}
-```
-
-You can document it in your RST file:
-
-```rst
-Calculator Module
-=================
-
-.. ts:autoclass:: Calculator
-   :members:
-   :undoc-members:
-
-Configuration
--------------
-
-.. ts:autointerface:: CalculatorConfig
-   :members:
-
-.. ts:autoenum:: CalculatorStatus
-   :members:
-
-.. ts:autodata:: DEFAULT_CONFIG
-```
-
-This will generate comprehensive documentation including:
-
-- Class description with examples
-- Method signatures with parameter and return type information
-- Property documentation
-- Interface member documentation
-- Variable type and value information
-
->>>>>>> c40ac48d
 ## JSDoc Support
 
 The extension supports standard JSDoc tags:
@@ -263,68 +143,6 @@
 - Implemented interfaces
 - Inherited methods and properties
 
-<<<<<<< HEAD
 ### (TODO) Source Links
-=======
-### Source Links
-
-Each documented item includes a reference to its source file for easy navigation.
-
-## Development
-
-### Setting up Development Environment
-
-```bash
-git clone https://github.com/yourusername/ts-sphinx.git
-cd ts-sphinx
-pip install -e ".[dev]"
-```
-
-### Running Tests
-
-```bash
-pytest
-```
-
-### Code Formatting
-
-```bash
-black src/
-isort src/
-```
-
-### Type Checking
-
-```bash
-mypy src/
-```
-
-## Contributing
-
-1. Fork the repository
-2. Create a feature branch
-3. Make your changes
-4. Add tests for new functionality
-5. Ensure all tests pass
-6. Submit a pull request
-
-## License
-
-This project is licensed under the MIT License - see the LICENSE file for details.
-
-## Changelog
-
-### Version 0.1.0
-
-- Initial release
-- Support for `ts:autoclass`, `ts:autointerface`, `ts:autoenum`, and `ts:autodata` directives
-- JSDoc comment parsing
-- Tree-sitter based TypeScript parsing
-- Full Sphinx domain integration
-- Cross-referencing support
-- Enum documentation with member value display
-
-## Acknowledgments
->>>>>>> c40ac48d
 
 Each documented item includes a reference to its source file for easy navigation.